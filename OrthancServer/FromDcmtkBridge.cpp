/**
 * Orthanc - A Lightweight, RESTful DICOM Store
 * Copyright (C) 2012-2014 Medical Physics Department, CHU of Liege,
 * Belgium
 *
 * This program is free software: you can redistribute it and/or
 * modify it under the terms of the GNU General Public License as
 * published by the Free Software Foundation, either version 3 of the
 * License, or (at your option) any later version.
 *
 * In addition, as a special exception, the copyright holders of this
 * program give permission to link the code of its release with the
 * OpenSSL project's "OpenSSL" library (or with modified versions of it
 * that use the same license as the "OpenSSL" library), and distribute
 * the linked executables. You must obey the GNU General Public License
 * in all respects for all of the code used other than "OpenSSL". If you
 * modify file(s) with this exception, you may extend this exception to
 * your version of the file(s), but you are not obligated to do so. If
 * you do not wish to do so, delete this exception statement from your
 * version. If you delete this exception statement from all source files
 * in the program, then also delete it here.
 * 
 * This program is distributed in the hope that it will be useful, but
 * WITHOUT ANY WARRANTY; without even the implied warranty of
 * MERCHANTABILITY or FITNESS FOR A PARTICULAR PURPOSE. See the GNU
 * General Public License for more details.
 *
 * You should have received a copy of the GNU General Public License
 * along with this program. If not, see <http://www.gnu.org/licenses/>.
 **/



#include "PrecompiledHeadersServer.h"

#ifndef NOMINMAX
#define NOMINMAX
#endif

#include "Internals/DicomImageDecoder.h"

#include "FromDcmtkBridge.h"
#include "ToDcmtkBridge.h"
#include "../Core/Toolbox.h"
#include "../Core/OrthancException.h"
#include "../Core/ImageFormats/PngWriter.h"
#include "../Core/Uuid.h"
#include "../Core/DicomFormat/DicomString.h"
#include "../Core/DicomFormat/DicomNullValue.h"
#include "../Core/DicomFormat/DicomIntegerPixelAccessor.h"

#include <list>
#include <limits>

#include <boost/lexical_cast.hpp>

#include <dcmtk/dcmdata/dcchrstr.h>
#include <dcmtk/dcmdata/dcdicent.h>
#include <dcmtk/dcmdata/dcdict.h>
#include <dcmtk/dcmdata/dcfilefo.h>
#include <dcmtk/dcmdata/dcistrmb.h>
#include <dcmtk/dcmdata/dcuid.h>
#include <dcmtk/dcmdata/dcmetinf.h>

#include <dcmtk/dcmdata/dcvrae.h>
#include <dcmtk/dcmdata/dcvras.h>
#include <dcmtk/dcmdata/dcvrcs.h>
#include <dcmtk/dcmdata/dcvrda.h>
#include <dcmtk/dcmdata/dcvrds.h>
#include <dcmtk/dcmdata/dcvrdt.h>
#include <dcmtk/dcmdata/dcvrfd.h>
#include <dcmtk/dcmdata/dcvrfl.h>
#include <dcmtk/dcmdata/dcvris.h>
#include <dcmtk/dcmdata/dcvrlo.h>
#include <dcmtk/dcmdata/dcvrlt.h>
#include <dcmtk/dcmdata/dcvrpn.h>
#include <dcmtk/dcmdata/dcvrsh.h>
#include <dcmtk/dcmdata/dcvrsl.h>
#include <dcmtk/dcmdata/dcvrss.h>
#include <dcmtk/dcmdata/dcvrst.h>
#include <dcmtk/dcmdata/dcvrtm.h>
#include <dcmtk/dcmdata/dcvrui.h>
#include <dcmtk/dcmdata/dcvrul.h>
#include <dcmtk/dcmdata/dcvrus.h>
#include <dcmtk/dcmdata/dcvrut.h>
#include <dcmtk/dcmdata/dcpixel.h>
#include <dcmtk/dcmdata/dcpixseq.h>
#include <dcmtk/dcmdata/dcpxitem.h>


#include <boost/math/special_functions/round.hpp>
#include <glog/logging.h>
#include <dcmtk/dcmdata/dcostrmb.h>


<<<<<<< HEAD
  static bool GetTagValueInternal(std::string& value,
                                  DcmItem& item,
                                  const DicomTag& tag)
  {
    DcmTagKey k(tag.GetGroup(), tag.GetElement());
    DcmElement* element = NULL;
    if (!item.findAndGetElement(k, element).good() ||
        element == NULL)
    {
      return false;
    }

    std::auto_ptr<DicomValue> v(FromDcmtkBridge::ConvertLeafElement(*element));

    if (v.get() == NULL)
    {
      value = "";
    }
    else
    {
      value = v->AsString();
    }

    return true;    
  }


  bool ParsedDicomFile::GetTagValue(std::string& value,
                                    const DicomTag& tag)
  {
    DcmDataset& dataset = *file_->getDataset();
    return GetTagValueInternal(value, dataset, tag);
  }



  bool ParsedDicomFile::GetTagValue(std::string& value,
                                    const SequencePath& path,
                                    const DicomTag& tag)
  {
    if (path.size() == 0)
    {
      return GetTagValue(value, tag);
    }

    DcmItem* current = file_->getDataset();
      assert(current != NULL);

    for (SequencePath::const_iterator it = path.begin(); it != path.end(); it++)
    {
      DcmTagKey k(it->first.GetGroup(), it->first.GetElement());

      DcmSequenceOfItems* sequence = NULL;
      if (!current->findAndGetSequence(k, sequence).good() ||
          sequence == NULL ||
          sequence->getVR() != EVR_SQ)
      {
        return false;
      }

      if (it->second < 0 || it->second > sequence->card())
      {
        return false;
      }

      current = sequence->getItem(it->second);

      if (current == NULL)
      {
        return false;
      }
    }
    
    return GetTagValueInternal(value, *current, tag);    
=======
namespace Orthanc
{
  static inline uint16_t GetCharValue(char c)
  {
    if (c >= '0' && c <= '9')
      return c - '0';
    else if (c >= 'a' && c <= 'f')
      return c - 'a' + 10;
    else if (c >= 'A' && c <= 'F')
      return c - 'A' + 10;
    else
      return 0;
>>>>>>> d4bd9f32
  }

  static inline uint16_t GetTagValue(const char* c)
  {
    return ((GetCharValue(c[0]) << 12) + 
            (GetCharValue(c[1]) << 8) + 
            (GetCharValue(c[2]) << 4) + 
            GetCharValue(c[3]));
  }

  void FromDcmtkBridge::Convert(DicomMap& target, DcmDataset& dataset)
  {
    target.Clear();
    for (unsigned long i = 0; i < dataset.card(); i++)
    {
      DcmElement* element = dataset.getElement(i);
      if (element && element->isLeaf())
      {
        target.SetValue(element->getTag().getGTag(),
                        element->getTag().getETag(),
                        ConvertLeafElement(*element));
      }
    }
  }


  DicomTag FromDcmtkBridge::GetTag(const DcmElement& element)
  {
    return DicomTag(element.getGTag(), element.getETag());
  }


  DicomValue* FromDcmtkBridge::ConvertLeafElement(DcmElement& element)
  {
    if (!element.isLeaf())
    {
      throw OrthancException("Only applicable to leaf elements");
    }

    if (element.isaString())
    {
      char *c;
      if (element.getString(c).good() &&
          c != NULL)
      {
        std::string s(c);
        std::string utf8 = Toolbox::ConvertToUtf8(s, "ISO-8859-1"); // TODO Parameter?
        return new DicomString(utf8);
      }
      else
      {
        return new DicomNullValue;
      }
    }

    try
    {
      // http://support.dcmtk.org/docs/dcvr_8h-source.html
      switch (element.getVR())
      {

        /**
         * TODO.
         **/

        case EVR_OB:  // other byte
        case EVR_OF:  // other float
        case EVR_OW:  // other word
        case EVR_AT:  // attribute tag
        case EVR_UN:  // unknown value representation
          return new DicomNullValue();
    
          /**
           * String types, should never happen at this point because of
           * "element.isaString()".
           **/
      
        case EVR_DS:  // decimal string
        case EVR_IS:  // integer string
        case EVR_AS:  // age string
        case EVR_DA:  // date string
        case EVR_DT:  // date time string
        case EVR_TM:  // time string
        case EVR_AE:  // application entity title
        case EVR_CS:  // code string
        case EVR_SH:  // short string
        case EVR_LO:  // long string
        case EVR_ST:  // short text
        case EVR_LT:  // long text
        case EVR_UT:  // unlimited text
        case EVR_PN:  // person name
        case EVR_UI:  // unique identifier
          return new DicomNullValue();


          /**
           * Numerical types
           **/ 
      
        case EVR_SL:  // signed long
        {
          Sint32 f;
          if (dynamic_cast<DcmSignedLong&>(element).getSint32(f).good())
            return new DicomString(boost::lexical_cast<std::string>(f));
          else
            return new DicomNullValue();
        }

        case EVR_SS:  // signed short
        {
          Sint16 f;
          if (dynamic_cast<DcmSignedShort&>(element).getSint16(f).good())
            return new DicomString(boost::lexical_cast<std::string>(f));
          else
            return new DicomNullValue();
        }

        case EVR_UL:  // unsigned long
        {
          Uint32 f;
          if (dynamic_cast<DcmUnsignedLong&>(element).getUint32(f).good())
            return new DicomString(boost::lexical_cast<std::string>(f));
          else
            return new DicomNullValue();
        }

        case EVR_US:  // unsigned short
        {
          Uint16 f;
          if (dynamic_cast<DcmUnsignedShort&>(element).getUint16(f).good())
            return new DicomString(boost::lexical_cast<std::string>(f));
          else
            return new DicomNullValue();
        }

        case EVR_FL:  // float single-precision
        {
          Float32 f;
          if (dynamic_cast<DcmFloatingPointSingle&>(element).getFloat32(f).good())
            return new DicomString(boost::lexical_cast<std::string>(f));
          else
            return new DicomNullValue();
        }

        case EVR_FD:  // float double-precision
        {
          Float64 f;
          if (dynamic_cast<DcmFloatingPointDouble&>(element).getFloat64(f).good())
            return new DicomString(boost::lexical_cast<std::string>(f));
          else
            return new DicomNullValue();
        }


        /**
         * Sequence types, should never occur at this point because of
         * "element.isLeaf()".
         **/

        case EVR_SQ:  // sequence of items
          return new DicomNullValue;


          /**
           * Internal to DCMTK.
           **/ 

        case EVR_ox:  // OB or OW depending on context
        case EVR_xs:  // SS or US depending on context
        case EVR_lt:  // US, SS or OW depending on context, used for LUT Data (thus the name)
        case EVR_na:  // na="not applicable", for data which has no VR
        case EVR_up:  // up="unsigned pointer", used internally for DICOMDIR suppor
        case EVR_item:  // used internally for items
        case EVR_metainfo:  // used internally for meta info datasets
        case EVR_dataset:  // used internally for datasets
        case EVR_fileFormat:  // used internally for DICOM files
        case EVR_dicomDir:  // used internally for DICOMDIR objects
        case EVR_dirRecord:  // used internally for DICOMDIR records
        case EVR_pixelSQ:  // used internally for pixel sequences in a compressed image
        case EVR_pixelItem:  // used internally for pixel items in a compressed image
        case EVR_UNKNOWN: // used internally for elements with unknown VR (encoded with 4-byte length field in explicit VR)
        case EVR_PixelData:  // used internally for uncompressed pixeld data
        case EVR_OverlayData:  // used internally for overlay data
        case EVR_UNKNOWN2B:  // used internally for elements with unknown VR with 2-byte length field in explicit VR
          return new DicomNullValue;


          /**
           * Default case.
           **/ 

        default:
          return new DicomNullValue;
      }
    }
    catch (boost::bad_lexical_cast)
    {
      return new DicomNullValue;
    }
    catch (std::bad_cast)
    {
      return new DicomNullValue;
    }
  }


  static void StoreElement(Json::Value& target,
                           DcmElement& element,
                           unsigned int maxStringLength);

  static void StoreItem(Json::Value& target,
                        DcmItem& item,
                        unsigned int maxStringLength)
  {
    target = Json::Value(Json::objectValue);

    for (unsigned long i = 0; i < item.card(); i++)
    {
      DcmElement* element = item.getElement(i);
      StoreElement(target, *element, maxStringLength);
    }
  }


  static void StoreElement(Json::Value& target,
                           DcmElement& element,
                           unsigned int maxStringLength)
  {
    assert(target.type() == Json::objectValue);

    DicomTag tag(FromDcmtkBridge::GetTag(element));
    const std::string formattedTag = tag.Format();

#if 0
    const std::string tagName = FromDcmtkBridge::GetName(tag);
#else
    // This version of the code gives access to the name of the private tags
    DcmTag tagbis(element.getTag());
    const std::string tagName(tagbis.getTagName());      
#endif

    if (element.isLeaf())
    {
      Json::Value value(Json::objectValue);
      value["Name"] = tagName;

      if (tagbis.getPrivateCreator() != NULL)
      {
        value["PrivateCreator"] = tagbis.getPrivateCreator();
      }

      std::auto_ptr<DicomValue> v(FromDcmtkBridge::ConvertLeafElement(element));
      if (v->IsNull())
      {
        value["Type"] = "Null";
        value["Value"] = Json::nullValue;
      }
      else
      {
        std::string s = v->AsString();
        if (maxStringLength == 0 ||
            s.size() <= maxStringLength)
        {
          value["Type"] = "String";
          value["Value"] = s;
        }
        else
        {
          value["Type"] = "TooLong";
          value["Value"] = Json::nullValue;
        }
      }

      target[formattedTag] = value;
    }
    else
    {
      Json::Value children(Json::arrayValue);

      // "All subclasses of DcmElement except for DcmSequenceOfItems
      // are leaf nodes, while DcmSequenceOfItems, DcmItem, DcmDataset
      // etc. are not." The following cast is thus OK.
      DcmSequenceOfItems& sequence = dynamic_cast<DcmSequenceOfItems&>(element);

      for (unsigned long i = 0; i < sequence.card(); i++)
      {
        DcmItem* child = sequence.getItem(i);
        Json::Value& v = children.append(Json::objectValue);
        StoreItem(v, *child, maxStringLength);
      }  

      target[formattedTag]["Name"] = tagName;
      target[formattedTag]["Type"] = "Sequence";
      target[formattedTag]["Value"] = children;
    }
  }


  void FromDcmtkBridge::ToJson(Json::Value& root, 
                               DcmDataset& dataset,
                               unsigned int maxStringLength)
  {
    StoreItem(root, dataset, maxStringLength);
  }



  void FromDcmtkBridge::ToJson(Json::Value& target, 
                               const std::string& path,
                               unsigned int maxStringLength)
  {
    DcmFileFormat dicom;
    if (!dicom.loadFile(path.c_str()).good())
    {
      throw OrthancException(ErrorCode_BadFileFormat);
    }
    else
    {
      FromDcmtkBridge::ToJson(target, *dicom.getDataset(), maxStringLength);
    }
  }



  std::string FromDcmtkBridge::GetName(const DicomTag& t)
  {
    // Some patches for important tags because of different DICOM
    // dictionaries between DCMTK versions
    std::string n = t.GetMainTagsName();
    if (n.size() != 0)
    {
      return n;
    }
    // End of patches

#if 0
    DcmTagKey tag(t.GetGroup(), t.GetElement());
    const DcmDataDictionary& dict = dcmDataDict.rdlock();
    const DcmDictEntry* entry = dict.findEntry(tag, NULL);

    std::string s(DcmTag_ERROR_TagName);
    if (entry != NULL)
    {
      s = std::string(entry->getTagName());
    }

    dcmDataDict.unlock();
    return s;
#else
    DcmTag tag(t.GetGroup(), t.GetElement());
    const char* name = tag.getTagName();
    if (name == NULL)
    {
      return DcmTag_ERROR_TagName;
    }
    else
    {
      return std::string(name);
    }
#endif
  }


  DicomTag FromDcmtkBridge::ParseTag(const char* name)
  {
    if (strlen(name) == 9 &&
        isxdigit(name[0]) &&
        isxdigit(name[1]) &&
        isxdigit(name[2]) &&
        isxdigit(name[3]) &&
        name[4] == '-' &&
        isxdigit(name[5]) &&
        isxdigit(name[6]) &&
        isxdigit(name[7]) &&
        isxdigit(name[8]))        
    {
      uint16_t group = GetTagValue(name);
      uint16_t element = GetTagValue(name + 5);
      return DicomTag(group, element);
    }

#if 0
    const DcmDataDictionary& dict = dcmDataDict.rdlock();
    const DcmDictEntry* entry = dict.findEntry(name);

    if (entry == NULL)
    {
      dcmDataDict.unlock();
      throw OrthancException("Unknown DICOM tag");
    }
    else
    {
      DcmTagKey key = entry->getKey();
      DicomTag tag(key.getGroup(), key.getElement());
      dcmDataDict.unlock();
      return tag;
    }
#else
    DcmTag tag;
    if (DcmTag::findTagFromName(name, tag).good())
    {
      return DicomTag(tag.getGTag(), tag.getETag());
    }
    else
    {
      throw OrthancException("Unknown DICOM tag");
    }
#endif
  }


  void FromDcmtkBridge::Print(FILE* fp, const DicomMap& m)
  {
    for (DicomMap::Map::const_iterator 
           it = m.map_.begin(); it != m.map_.end(); ++it)
    {
      DicomTag t = it->first;
      std::string s = it->second->AsString();
      fprintf(fp, "0x%04x 0x%04x (%s) [%s]\n", t.GetGroup(), t.GetElement(), GetName(t).c_str(), s.c_str());
    }
  }


  void FromDcmtkBridge::ToJson(Json::Value& result,
                               const DicomMap& values)
  {
    if (result.type() != Json::objectValue)
    {
      throw OrthancException(ErrorCode_BadParameterType);
    }

    result.clear();

    for (DicomMap::Map::const_iterator 
           it = values.map_.begin(); it != values.map_.end(); ++it)
    {
      result[GetName(it->first)] = it->second->AsString();
    }
  }


  std::string FromDcmtkBridge::GenerateUniqueIdentifier(ResourceType level)
  {
    char uid[100];

    switch (level)
    {
      case ResourceType_Patient:
        // The "PatientID" field is of type LO (Long String), 64
        // Bytes Maximum. An UUID is of length 36, thus it can be used
        // as a random PatientID.
        return Toolbox::GenerateUuid();

      case ResourceType_Instance:
        return dcmGenerateUniqueIdentifier(uid, SITE_INSTANCE_UID_ROOT);

      case ResourceType_Series:
        return dcmGenerateUniqueIdentifier(uid, SITE_SERIES_UID_ROOT);

      case ResourceType_Study:
        return dcmGenerateUniqueIdentifier(uid, SITE_STUDY_UID_ROOT);

      default:
        throw OrthancException(ErrorCode_ParameterOutOfRange);
    }
  }

  bool FromDcmtkBridge::SaveToMemoryBuffer(std::string& buffer,
                                           DcmDataset* dataSet)
  {
    // Determine the transfer syntax which shall be used to write the
    // information to the file. We always switch to the Little Endian
    // syntax, with explicit length.

    // http://support.dcmtk.org/docs/dcxfer_8h-source.html


    /**
     * Note that up to Orthanc 0.7.1 (inclusive), the
     * "EXS_LittleEndianExplicit" was always used to save the DICOM
     * dataset into memory. We now keep the original transfer syntax
     * (if available).
     **/
    E_TransferSyntax xfer = dataSet->getOriginalXfer();
    if (xfer == EXS_Unknown)
    {
      // No information about the original transfer syntax: This is
      // most probably a DICOM dataset that was read from memory.
      xfer = EXS_LittleEndianExplicit;
    }

    E_EncodingType encodingType = /*opt_sequenceType*/ EET_ExplicitLength;

    // Create the meta-header information
    DcmFileFormat ff(dataSet);
    ff.validateMetaInfo(xfer);

    // Create a memory buffer with the proper size
    uint32_t s = ff.calcElementLength(xfer, encodingType);
    buffer.resize(s);
    DcmOutputBufferStream ob(&buffer[0], s);

    // Fill the memory buffer with the meta-header and the dataset
    ff.transferInit();
    OFCondition c = ff.write(ob, xfer, encodingType, NULL,
                             /*opt_groupLength*/ EGL_recalcGL,
                             /*opt_paddingType*/ EPD_withoutPadding);
    ff.transferEnd();

    // Handle errors
    if (c.good())
    {
      return true;
    }
    else
    {
      buffer.clear();
      return false;
    }
  }
}<|MERGE_RESOLUTION|>--- conflicted
+++ resolved
@@ -93,82 +93,6 @@
 #include <dcmtk/dcmdata/dcostrmb.h>
 
 
-<<<<<<< HEAD
-  static bool GetTagValueInternal(std::string& value,
-                                  DcmItem& item,
-                                  const DicomTag& tag)
-  {
-    DcmTagKey k(tag.GetGroup(), tag.GetElement());
-    DcmElement* element = NULL;
-    if (!item.findAndGetElement(k, element).good() ||
-        element == NULL)
-    {
-      return false;
-    }
-
-    std::auto_ptr<DicomValue> v(FromDcmtkBridge::ConvertLeafElement(*element));
-
-    if (v.get() == NULL)
-    {
-      value = "";
-    }
-    else
-    {
-      value = v->AsString();
-    }
-
-    return true;    
-  }
-
-
-  bool ParsedDicomFile::GetTagValue(std::string& value,
-                                    const DicomTag& tag)
-  {
-    DcmDataset& dataset = *file_->getDataset();
-    return GetTagValueInternal(value, dataset, tag);
-  }
-
-
-
-  bool ParsedDicomFile::GetTagValue(std::string& value,
-                                    const SequencePath& path,
-                                    const DicomTag& tag)
-  {
-    if (path.size() == 0)
-    {
-      return GetTagValue(value, tag);
-    }
-
-    DcmItem* current = file_->getDataset();
-      assert(current != NULL);
-
-    for (SequencePath::const_iterator it = path.begin(); it != path.end(); it++)
-    {
-      DcmTagKey k(it->first.GetGroup(), it->first.GetElement());
-
-      DcmSequenceOfItems* sequence = NULL;
-      if (!current->findAndGetSequence(k, sequence).good() ||
-          sequence == NULL ||
-          sequence->getVR() != EVR_SQ)
-      {
-        return false;
-      }
-
-      if (it->second < 0 || it->second > sequence->card())
-      {
-        return false;
-      }
-
-      current = sequence->getItem(it->second);
-
-      if (current == NULL)
-      {
-        return false;
-      }
-    }
-    
-    return GetTagValueInternal(value, *current, tag);    
-=======
 namespace Orthanc
 {
   static inline uint16_t GetCharValue(char c)
@@ -181,7 +105,6 @@
       return c - 'A' + 10;
     else
       return 0;
->>>>>>> d4bd9f32
   }
 
   static inline uint16_t GetTagValue(const char* c)
