--- conflicted
+++ resolved
@@ -41,90 +41,6 @@
 
 namespace Orthanc
 {
-<<<<<<< HEAD
-  enum DicomRootLevel
-  {
-    DicomRootLevel_Patient,
-    DicomRootLevel_Study,
-    DicomRootLevel_Series,
-    DicomRootLevel_Instance
-  };
-
-  enum DicomReplaceMode
-  {
-    DicomReplaceMode_InsertIfAbsent,
-    DicomReplaceMode_ThrowIfAbsent,
-    DicomReplaceMode_IgnoreIfAbsent
-  };
-
-  class ParsedDicomFile : public IDynamicObject
-  {
-  private:
-    std::auto_ptr<DcmFileFormat> file_;
-
-    ParsedDicomFile(DcmFileFormat& other) :
-      file_(dynamic_cast<DcmFileFormat*>(other.clone()))
-    {
-    }
-
-    void Setup(const char* content,
-               size_t size);
-
-  public:
-    typedef std::list< std::pair<DicomTag, unsigned int> >  SequencePath;
-
-    ParsedDicomFile(const char* content,
-                    size_t size)
-    {
-      Setup(content, size);
-    }
-
-    ParsedDicomFile(const std::string& content)
-    {
-      if (content.size() == 0)
-        Setup(NULL, 0);
-      else
-        Setup(&content[0], content.size());
-    }
-
-    DcmFileFormat& GetDicom()
-    {
-      return *file_;
-    }
-
-    ParsedDicomFile* Clone()
-    {
-      return new ParsedDicomFile(*file_);
-    }
-
-    void SendPathValue(RestApiOutput& output,
-                       const UriComponents& uri);
-
-    void Answer(RestApiOutput& output);
-
-    void Remove(const DicomTag& tag);
-
-    void Insert(const DicomTag& tag,
-                const std::string& value);
-
-    void Replace(const DicomTag& tag,
-                 const std::string& value,
-                 DicomReplaceMode mode);
-
-    void RemovePrivateTags();
-
-    bool GetTagValue(std::string& value,
-                     const DicomTag& tag);
-
-    bool GetTagValue(std::string& value,
-                     const SequencePath& path,
-                     const DicomTag& tag);
-
-    DicomInstanceHasher GetHasher();
-  };
-
-=======
->>>>>>> d4bd9f32
   class FromDcmtkBridge
   {
   public:
